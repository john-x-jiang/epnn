import scipy.stats as stats
import numpy as np
import torch
import torch.nn.functional as F
from torch.distributions import Normal
from skimage.filters import threshold_otsu


def mse(output, target):
    mse = F.mse_loss(output, target, reduction='none')
    return mse


def tcc(u, x):
    m, n, w = u.shape
    res = []
    for i in range(m):
        correlation_sum = 0
        count = 0
        for j in range(n):
            a = u[i, j, :]
            b = x[i, j, :]
            if (a == a[0]).all() or (b == b[0]).all():
                count += 1
                continue
            correlation_sum = correlation_sum + stats.pearsonr(a, b)[0]
        correlation_sum = correlation_sum / (n - count)
        res.append(correlation_sum)
    res = np.array(res)
    return res


def scc(u, x):
    m, n, w = u.shape
    res = []
    for i in range(m):
        correlation_sum = 0
        count = 0
        for j in range(w):
            a = u[i, :, j]
            b = x[i, :, j]
            if (a == a[0]).all() or (b == b[0]).all():
                count += 1
                continue
            correlation_sum = correlation_sum + stats.pearsonr(a, b)[0]
        correlation_sum = correlation_sum / (w - count)
        res.append(correlation_sum)
    res = np.array(res)
    return res


def dcc(u, x):
    m, n, w = u.shape
    dice_cc = []

    # u_apd = np.sum(u > 0.03, axis=2)
    # u_scar = u_apd > 0.25 * w

    # x_apd = np.sum(x > 0.04, axis=2)
    # x_scar = x_apd > 0.25 * w

    for i in range(m):
        u_row = u[i, :, 50]
        x_row = x[i, :, 50]

<<<<<<< HEAD
        # u_scar_idx = np.where(u_row >= 0.04)[0]
        # x_scar_idx = np.where(x_row >= 0.04)[0]
=======
>>>>>>> 8d234aa2
        thresh_u = threshold_otsu(u_row)
        u_scar_idx = np.where(u_row >= thresh_u)[0]
        thresh_x = threshold_otsu(x_row)
        x_scar_idx = np.where(x_row >= thresh_x)[0]

        intersect = set(u_scar_idx) & set(x_scar_idx)
        dice_cc.append(2 * len(intersect) / float(len(set(u_scar_idx)) + len(set(x_scar_idx))))

    dice_cc = np.array(dice_cc)
    return dice_cc<|MERGE_RESOLUTION|>--- conflicted
+++ resolved
@@ -63,11 +63,6 @@
         u_row = u[i, :, 50]
         x_row = x[i, :, 50]
 
-<<<<<<< HEAD
-        # u_scar_idx = np.where(u_row >= 0.04)[0]
-        # x_scar_idx = np.where(x_row >= 0.04)[0]
-=======
->>>>>>> 8d234aa2
         thresh_u = threshold_otsu(u_row)
         u_scar_idx = np.where(u_row >= thresh_u)[0]
         thresh_x = threshold_otsu(x_row)
